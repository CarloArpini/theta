--- conflicted
+++ resolved
@@ -13,51 +13,26 @@
     __metaclass__ = ABCMeta
 
     def __init__(self):
-<<<<<<< HEAD
-        self._model = None
-        self.X_data = None
-        self.Y_data = None
+        self._cost_function = None
+        self.x_data = None
+        self.y_data = None
 
     @abstractmethod
-    def train(self, model, X_data, Y_data):
-        self._model = model
-        self.X_data = X_data
-        self.Y_data = Y_data
-
-    def set_costfunction(self, C):
-        """ Sets the cost function to be used """
-        self._costfunction = staticmethod(C)
-        
-        
-    def cost(self, params):
-        self._model.assign(params)
-       
-        res = self._costfunction.__func__(self._model(self.X_data),self.Y_data)
-       
-=======
-        self._data = None
-
-    @abstractmethod
-    def train(self, rtbm, data):
-        self._data = data
+    def train(self, cost, model, x_data, y_data):
+        self._cost_function = cost
+        self.x_data = x_data
+        self.y_data = y_data
 
     @staticmethod
     def init_worker(input_model):
-        global model
-        model = input_model.copy()
+        global thread_model
+        thread_model = input_model.copy()
 
     def cost(self, params):
-        model.assign_params(params)
-        try:
-            res = -np.sum(np.log(model(self._data)))
-            if np.isnan(res): res = np.inf
-        except:
-            res = np.inf
->>>>>>> aab2fd0f
+        thread_model.assign_params(params)
+        res = self._cost_function(thread_model(self.x_data),self.y_data)
         return res
 
-    
-    
 
 class CMA(Minimizer):
     """Implements the GA using CMA library"""
@@ -69,27 +44,17 @@
             self.num_cores = 1
         print('CMA on %d cpu(s) enabled' % self.num_cores)
 
-<<<<<<< HEAD
-    def train(self, model, X_data, Y_data):
-        super(CMA, self).train(model, X_data, Y_data)
+    def train(self, cost, model, x_data, y_data=None, tolfun=1e-11):
+        """The training algorithm"""
+        super(CMA, self).train(cost, model, x_data, y_data)
+
         bmin, bmax = model.get_bounds()
-        sol = fmin(self.cost, model.size()*[1e-5], np.max(bmax)*0.1, {'bounds': [bmin, bmax]})
-        model.assign(sol[0])
-        return sol[0]
-=======
-    def train(self, rtbm, data, initial_solution=None, tolfun=1e-11):
-        """The training algorithm"""
-        super(CMA, self).train(rtbm, data)
+        args = {'bounds': [bmin, bmax],
+                'tolfun': tolfun, 'verb_log': 0}
+        sigma = np.max(bmax)*0.1
+        initsol = model.get_parameters()
 
-        bmin, bmax = rtbm.get_bounds()
-        args = {'bounds': [bmin, bmax], 'tolfun': tolfun}
-        sigma = np.max(bmax)*0.1
-        initsol = rtbm.size()*[1e-5]
-        if initial_solution is not None:
-            initsol = initial_solution
->>>>>>> aab2fd0f
-
-        with closing(mp.Pool(self.num_cores, initializer=Minimizer.init_worker(rtbm))) as pool:
+        with closing(mp.Pool(self.num_cores, initializer=Minimizer.init_worker(model))) as pool:
             es = CMAEvolutionStrategy(initsol, sigma, args)
             while not es.stop():
                 solutions = es.ask()
@@ -100,17 +65,9 @@
             print(es.result)
             pool.terminate()
 
-        rtbm.assign_params(es.result[0])
+        model.assign_params(es.result[0])
         return es.result[0]
 
-<<<<<<< HEAD
-    def train(self, model, X_data, Y_data):
-        super(DifferentialEvolution, self).train(model, X_data, Y_data)
-        bmin, bmax = model.get_bounds()
-        sol = differential_evolution(self.cost, [ (bmin[i],bmax[i]) for i in range(len(bmin))], disp=True)
-        model.assign(sol.x)
-        return sol.x
-=======
     @property
     def num_cores(self):
         return self._num_cores
@@ -122,4 +79,3 @@
         elif cores <= 0:
             raise AssertionError('CMA: the requested number of CPU is <= 0')
         self._num_cores = cores
->>>>>>> aab2fd0f
