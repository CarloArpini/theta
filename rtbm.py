--- conflicted
+++ resolved
@@ -2,12 +2,8 @@
 # -*- coding: utf-8 -*-
 
 import numpy as np
-<<<<<<< HEAD
 import scipy
-from enum import Enum
-=======
-
->>>>>>> 0d6477c3
+
 from mathtools import rtbm_probability, check_normalization_consistency, \
     factorized_hidden_expectation
 
