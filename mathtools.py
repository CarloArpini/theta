#!/usr/bin/env sage
# -*- coding: utf-8 -*-

import numpy as np
from riemann_theta.riemann_theta import RiemannTheta
RTBM_precision= 1e-8


def check_normalization_consistency(t, q, w):
    c = q - np.transpose(w).dot(np.linalg.inv(t).dot(w))
    return np.all(np.linalg.eigvals(c) > 0)


def rtbm_probability(v, bv, bh, t, w, q):
    """Implements the RTBM probability"""
    return np.exp(rtbm_log_probability(v, bv, bh, t, w, q))


def rtbm_log_probability(v, bv, bh, t, w, q):
    """Implements the RTBM probability"""
    detT = np.linalg.det(t)
    invT = np.linalg.inv(t)
    vT = v.T
    vTv = np.dot(np.dot(vT, t), v)
    BvT = bv.T
    BhT = bh.T
    Bvv = np.dot(BvT, v)
    BiTB = np.dot(np.dot(BvT, invT), bv)
    BtiTW = np.dot(np.dot(BvT, invT), w)
    WtiTW = np.dot(np.dot(w.T, invT), w)

    ExpF = -0.5 * vTv.diagonal() - Bvv - BiTB * np.ones(v.shape[1])

    lnR1 = RiemannTheta.log_eval((vT.dot(w) + BhT) / (2.0j * np.pi), -q / (2.0j * np.pi), epsilon=RTBM_precision)
    lnR2 = RiemannTheta.log_eval((BhT - BtiTW) / (2.0j * np.pi), (-q + WtiTW) / (2.0j * np.pi), epsilon=RTBM_precision)

    return np.log(np.sqrt(detT / (2.0 * np.pi) ** (v.shape[0]))) + ExpF + lnR1 - lnR2


def gradient_log_theta(v, q, d):
    """ Implements the directional log gradient

        d : int for direction of gradient
    """
    Nh = q.shape[0]
    D = np.zeros(Nh)
    D[d] = 1

    R = RiemannTheta(v / (2.0j * np.pi), -q / (2.0j * np.pi), epsilon=RTBM_precision)
    L = RiemannTheta(v / (2.0j * np.pi), -q / (2.0j * np.pi), derivs=[D], epsilon=RTBM_precision)

    """ ToDo: Check if not some factor is missing ... """

    return -L / R / (2.0j * np.pi)

def gradient_log_theta_phaseI(v, q, d):
    """ Implements the directional log gradient

        d : int for direction of gradient
    """
    Nh = q.shape[0]
    D = np.zeros(Nh)
    D[d] = 1

    """ Restrict to unit lattice box """

    re = np.divmod(v, q)

    R = RiemannTheta(re[1] / (2.0j * np.pi), -q / (2.0j * np.pi), epsilon=RTBM_precision)
    L = RiemannTheta(re[1] / (2.0j * np.pi), -q / (2.0j * np.pi), epsilon=RTBM_precision, derivs=[D])

    return (-L / R / (2.0j * np.pi)) - re[0].flatten()


def hidden_expectations(v, bh, w, q):
    """ Implements E(h|v) for non-diagonal q

        Returns [ E(h_1|v), E(h_2|v), ... ] in vectorized form (each E is an array for the vs)
    """
    Nh = q.shape[0]

    vW = np.transpose(v).dot(w)

    E = np.zeros((Nh,v.shape[1]), dtype=complex)

    for i in range(0, Nh):
        E[i] = gradient_log_theta(vW + bh, q, i)

    return E

def factorized_hidden_expectation(v, bh, w, q, phaseI=False):
    """ Implements E(h|v) in factorized form for q diagonal
        Note: Does not check if q is actual diagonal (for performance)

        Returns [ E(h_1|v), E(h_2|v), ... ] in vectorized form (each E is an array for the vs)
    """
    Nh = q.shape[0]

    vW = np.transpose(v).dot(w)

<<<<<<< HEAD
    E = np.zeros(Nh)
=======
    E = np.zeros((Nh,v.shape[1]), dtype=complex)
>>>>>>> fdb6708e

    for i in range(Nh):
        O = np.matrix([[q[i, i]]], dtype=np.complex)

<<<<<<< HEAD
        E[i] = gradient_log_theta((vW[:, [i]] + bh[i]), O, 0)
=======
        if(phaseI==True):
            E[i] = gradient_log_theta_phaseI((vW[:, [i]] + bh[i]).real, O.real, 0)
        else:
            E[i] = gradient_log_theta((vW[:, [i]] + bh[i]), O, 0)
>>>>>>> fdb6708e

    return E<|MERGE_RESOLUTION|>--- conflicted
+++ resolved
@@ -98,22 +98,14 @@
 
     vW = np.transpose(v).dot(w)
 
-<<<<<<< HEAD
-    E = np.zeros(Nh)
-=======
     E = np.zeros((Nh,v.shape[1]), dtype=complex)
->>>>>>> fdb6708e
 
     for i in range(Nh):
         O = np.matrix([[q[i, i]]], dtype=np.complex)
 
-<<<<<<< HEAD
-        E[i] = gradient_log_theta((vW[:, [i]] + bh[i]), O, 0)
-=======
         if(phaseI==True):
             E[i] = gradient_log_theta_phaseI((vW[:, [i]] + bh[i]).real, O.real, 0)
         else:
             E[i] = gradient_log_theta((vW[:, [i]] + bh[i]), O, 0)
->>>>>>> fdb6708e
 
     return E