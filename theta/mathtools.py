--- conflicted
+++ resolved
@@ -27,15 +27,9 @@
     BiTB = np.dot(np.dot(BvT, invT), bv)
     BtiTW = np.dot(np.dot(BvT, invT), w)
     WtiTW = np.dot(np.dot(w.T, invT), w)
-<<<<<<< HEAD
     
     ExpF = np.exp(-0.5 * vTv.diagonal() - Bvv - 0.5*BiTB * np.ones(v.shape[1]))
     
-=======
-
-    ExpF = np.exp(-0.5 * vTv.diagonal() - Bvv - BiTB * np.ones(v.shape[1]))
-
->>>>>>> 26cc1174
     uR1, vR1 = RiemannTheta.parts_eval((vT.dot(w) + BhT) / (2.0j * np.pi), -q / (2.0j * np.pi), mode, epsilon=RTBM_precision)
     uR2, vR2 = RiemannTheta.parts_eval((BhT - BtiTW) / (2.0j * np.pi), (-q + WtiTW) / (2.0j * np.pi), mode, epsilon=RTBM_precision)
 
@@ -77,13 +71,8 @@
     BtiTW = np.dot(np.dot(BvT, invT), w)
     WtiTW = np.dot(np.dot(w.T, invT), w)
 
-<<<<<<< HEAD
     ExpF = -0.5 * vTv.diagonal() - Bvv - 0.5*BiTB * np.ones(v.shape[1])
   
-=======
-    ExpF = -0.5 * vTv.diagonal() - Bvv - BiTB * np.ones(v.shape[1])
-
->>>>>>> 26cc1174
     lnR1 = RiemannTheta.log_eval((vT.dot(w) + BhT) / (2.0j * np.pi), -q / (2.0j * np.pi), mode, epsilon=RTBM_precision)
     lnR2 = RiemannTheta.log_eval((BhT - BtiTW) / (2.0j * np.pi), (-q + WtiTW) / (2.0j * np.pi), mode, epsilon=RTBM_precision)
 
