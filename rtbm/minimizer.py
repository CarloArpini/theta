# -*- coding: utf-8 -*-

from __future__ import print_function
from cma import CMAEvolutionStrategy
import multiprocessing as mp
from contextlib import closing
import numpy as np
from scipy.optimize import minimize
import sgd


class Resource(object):
    """Resources container for the worker load"""
    def __init__(self, cost, model, x_data, y_data=None):
        self.cost_function = cost
        self.model = model
        self.x_data = x_data
        self.y_data = y_data


def worker_initialize(cost, model, x_data, y_data):
    global resource
    resource = Resource(cost, model, x_data, y_data)


def worker_compute(params):
    if not resource.model.set_parameters(params):
        return np.NaN
    res = resource.cost_function.cost(np.real(resource.model(resource.x_data)), resource.y_data)
    return res


def worker_gradient(params):
    resource.model.set_parameters(params)
    xout = resource.model.feed_through(resource.x_data, True)
    resource.model.backprop(resource.cost_function.gradient(xout, resource.y_data))
    return resource.model.get_gradients()


class CMA(object):
    """Implements the GA using CMA library"""
    def __init__(self, parallel=False):
        super(CMA, self).__init__()
        if parallel:
            self.num_cores = mp.cpu_count()
        else:
            self.num_cores = 1
        print('CMA on %d cpu(s) enabled' % self.num_cores)

    def train(self, cost, model, x_data, y_data=None, tolfun=1e-11, popsize=None, maxiter=None, use_grad=False):
        """The training algorithm"""

        initsol = np.real(model.get_parameters())
        args = {'bounds': model.get_bounds(),
                'tolfun': tolfun,
                'verb_log': 0}
        sigma = np.max(model.get_bounds()[1])*0.1

        if popsize is not None:
            args['popsize'] = popsize

        if maxiter is not None:
            args['maxiter'] = maxiter

        grad = None
        if use_grad:
            grad = worker_gradient

        es = CMAEvolutionStrategy(initsol, sigma, args)
        if self.num_cores > 1:
            with closing(mp.Pool(self.num_cores, initializer=worker_initialize,
                                 initargs=(cost, model, x_data, y_data))) as pool:
                while not es.stop():
                    f_values, solutions = [], []
                    while len(solutions) < es.popsize:
                        x = es.ask(es.popsize-len(solutions), gradf=grad)
                        curr_fit = pool.map_async(worker_compute, x).get()
                        for value, solution in zip(curr_fit,x):
                            if not np.isnan(value):
                                solutions.append(solution)
                                f_values.append(value)
                    es.tell(solutions, f_values)
                    es.disp()
                pool.terminate()
        else:
            worker_initialize(cost, model, x_data, y_data)
            while not es.stop():
                f_values, solutions = [], []
                while len(solutions) < es.popsize:
                    curr_fit = x = np.NaN
                    while np.isnan(curr_fit):
                        x = es.ask(1, gradf=grad)[0]
                        curr_fit = worker_compute(x)
                    solutions.append(x)
                    f_values.append(curr_fit)
                es.tell(solutions, f_values)
                es.disp()
        print(es.result)

        model.set_parameters(es.result[0])
        return es.result[0]

    @property
    def num_cores(self):
        return self._num_cores

    @num_cores.setter
    def num_cores(self, cores):
        if cores > mp.cpu_count():
            print('CMA: the number of requested CPU is larger than cpu_count.')
        elif cores <= 0:
            raise AssertionError('CMA: the requested number of CPU is <= 0')
        self._num_cores = cores


<<<<<<< HEAD

class SGD(object):
    """Stochastic gradient descent"""

    def train(self, cost, model, x_data, y_data=None, scheme=None, maxiter=100, batch_size=0,
              lr=0.001, decay=0, momentum=0,nesterov=False, noise=0,cplot=True):
        """Trains the given model with stochastic gradient descent methods

        :param cost: the cost fuction class
        :param model: the model to be trained
        :param x_data: the target data support
        :param y_data: the target data prediction
        :param scheme: the SGD method (Ada, RMSprop, see gradientschemes.py)
        :param maxiter: maximum number of allowed iterations
        :param batch_size: the batch size
        :param lr: learning rate
        :param decay: learning rate decay rate
        :param momentum: add momentum
        :param nesterov: add nesterov momentum
        :param noise: add gaussian noise
        :param cplot: if True shows the cost function evolution
        :return: dictionary with iterations and cost functions
=======
class SGD(object):
    """ Stochastic gradient descent

        maxiter: Iterations
        batch_size: Batch size
        lr: learning rate
        momentum: Momentum
        Nesterov: Nesterov momentum
        Noise: Gaussian noise
        decay: Learning rate decay rate

    """

    def train(self, cost, model, x_data, y_data=None, scheme=None, maxiter=100, batch_size=0,
              lr=0.001, decay=0, momentum=0,nesterov=False, noise=0):
        oldG = np.zeros(model.get_parameters().shape)

        # Generate batches
        RE = 0
        if(batch_size > 0):
            BS = x_data.shape[1] / batch_size
            if(x_data.shape[1] % batch_size > 0):
                RE = 1
        else:
            BS = 1
            batch_size = x_data.shape[1]

        # Switch on/off noise
        nF = 0
        if noise > 0 :
            nF = 1

        t0 = time.time()

        # Loop over epoches
        for i in range(0, maxiter):

            # Loop over batches
            for b in range(0, BS+RE):

                data_x = x_data[:,b*batch_size:(b+1)*batch_size]
                data_y = y_data[:,b*batch_size:(b+1)*batch_size]

                Xout = model.feed_through(data_x, True)
                C = cost.cost(Xout,data_y)
                model.backprop(cost.gradient(Xout,data_y))

                W = model.get_parameters()

                # Nesterov update
                if(nesterov==True):
                    model.set_parameters(W-momentum*oldG)

                # Get gradients
                G = model.get_gradients()

                # Apply weight update scheme
                if(scheme==None):
                    B = lr*G
                else:
                    B = scheme.getupdate(G,lr)
                   
                # Adjust weights (add momentum + noise + nesterov)
                U = B + momentum*oldG + nF*np.random.normal(0, lr/(1+i)**noise, oldG.shape)
                oldG = U

                W = W - U

                # Set gradients
                model.set_parameters(W)

            # Decay learning rate
            lr = lr*(1-decay)

            # print to screen
            self.progress_bar(i+1, maxiter, suffix="| iteration %d in %.2f(s) | cost = %f" % (i+1, time.time()-t0, C))

        return W

    def progress_bar(self, iteration, total, suffix='', length=20, fill='█'):
        """Call in a loop to create terminal progress bar
        Args:
            iteration   - Required  : current iteration (Int)
            total       - Required  : total iterations (Int)
            suffix      - Optional  : suffix string (Str)
            length      - Optional  : character length of bar (Int)
            fill        - Optional  : bar fill character (Str)
>>>>>>> 93c0a32f
        """
        
        return sgd.train(cost, model, x_data, y_data, scheme, maxiter, batch_size,
                         lr, decay, momentum, nesterov, noise, cplot)
    

class BFGS(object):
    """Implements the BFGS method"""

    def train(self, cost, model, x_data, y_data=None, tolfun=1e-11, maxiter=100):
        """The training algorithm"""
        x0 = np.real(model.get_parameters())
        worker_initialize(cost, model, x_data, y_data)
        bounds = [ (model.get_bounds()[0][i],model.get_bounds()[1][i]) for i in range(model.size())]
        res = minimize(worker_compute, x0, jac=lambda x: np.ascontiguousarray(worker_gradient(x), dtype=np.double),
                       bounds=bounds, options = {'gtol': tolfun,
                                                 'disp': True, 'maxiter': maxiter})
        print(res)
        model.set_parameters(res.x)
        return res.x<|MERGE_RESOLUTION|>--- conflicted
+++ resolved
@@ -113,8 +113,6 @@
         self._num_cores = cores
 
 
-<<<<<<< HEAD
-
 class SGD(object):
     """Stochastic gradient descent"""
 
@@ -136,95 +134,6 @@
         :param noise: add gaussian noise
         :param cplot: if True shows the cost function evolution
         :return: dictionary with iterations and cost functions
-=======
-class SGD(object):
-    """ Stochastic gradient descent
-
-        maxiter: Iterations
-        batch_size: Batch size
-        lr: learning rate
-        momentum: Momentum
-        Nesterov: Nesterov momentum
-        Noise: Gaussian noise
-        decay: Learning rate decay rate
-
-    """
-
-    def train(self, cost, model, x_data, y_data=None, scheme=None, maxiter=100, batch_size=0,
-              lr=0.001, decay=0, momentum=0,nesterov=False, noise=0):
-        oldG = np.zeros(model.get_parameters().shape)
-
-        # Generate batches
-        RE = 0
-        if(batch_size > 0):
-            BS = x_data.shape[1] / batch_size
-            if(x_data.shape[1] % batch_size > 0):
-                RE = 1
-        else:
-            BS = 1
-            batch_size = x_data.shape[1]
-
-        # Switch on/off noise
-        nF = 0
-        if noise > 0 :
-            nF = 1
-
-        t0 = time.time()
-
-        # Loop over epoches
-        for i in range(0, maxiter):
-
-            # Loop over batches
-            for b in range(0, BS+RE):
-
-                data_x = x_data[:,b*batch_size:(b+1)*batch_size]
-                data_y = y_data[:,b*batch_size:(b+1)*batch_size]
-
-                Xout = model.feed_through(data_x, True)
-                C = cost.cost(Xout,data_y)
-                model.backprop(cost.gradient(Xout,data_y))
-
-                W = model.get_parameters()
-
-                # Nesterov update
-                if(nesterov==True):
-                    model.set_parameters(W-momentum*oldG)
-
-                # Get gradients
-                G = model.get_gradients()
-
-                # Apply weight update scheme
-                if(scheme==None):
-                    B = lr*G
-                else:
-                    B = scheme.getupdate(G,lr)
-                   
-                # Adjust weights (add momentum + noise + nesterov)
-                U = B + momentum*oldG + nF*np.random.normal(0, lr/(1+i)**noise, oldG.shape)
-                oldG = U
-
-                W = W - U
-
-                # Set gradients
-                model.set_parameters(W)
-
-            # Decay learning rate
-            lr = lr*(1-decay)
-
-            # print to screen
-            self.progress_bar(i+1, maxiter, suffix="| iteration %d in %.2f(s) | cost = %f" % (i+1, time.time()-t0, C))
-
-        return W
-
-    def progress_bar(self, iteration, total, suffix='', length=20, fill='█'):
-        """Call in a loop to create terminal progress bar
-        Args:
-            iteration   - Required  : current iteration (Int)
-            total       - Required  : total iterations (Int)
-            suffix      - Optional  : suffix string (Str)
-            length      - Optional  : character length of bar (Int)
-            fill        - Optional  : bar fill character (Str)
->>>>>>> 93c0a32f
         """
         
         return sgd.train(cost, model, x_data, y_data, scheme, maxiter, batch_size,
